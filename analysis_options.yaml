<<<<<<< HEAD
---
include: package:lint/analysis_options.yaml
=======
>>>>>>> f291d7c3

include: package:effective_dart/analysis_options.yaml

# For lint rules and documentation, see http://dart-lang.github.io/linter/lints.
# Uncomment to specify additional rules.
linter:
  
  rules:
    lines_longer_than_80_chars: false
    camel_case_types: true
    always_declare_return_types: true
  

analyzer:
  enable-experiment:
    - non-nullable
<<<<<<< HEAD
    
=======
  
  exclude: lib/templates/*.dart
>>>>>>> f291d7c3
  strong-mode:
    implicit-casts: false
    implicit-dynamic: false<|MERGE_RESOLUTION|>--- conflicted
+++ resolved
@@ -1,10 +1,6 @@
-<<<<<<< HEAD
 ---
 include: package:lint/analysis_options.yaml
-=======
->>>>>>> f291d7c3
 
-include: package:effective_dart/analysis_options.yaml
 
 # For lint rules and documentation, see http://dart-lang.github.io/linter/lints.
 # Uncomment to specify additional rules.
@@ -19,12 +15,7 @@
 analyzer:
   enable-experiment:
     - non-nullable
-<<<<<<< HEAD
-    
-=======
   
-  exclude: lib/templates/*.dart
->>>>>>> f291d7c3
   strong-mode:
     implicit-casts: false
     implicit-dynamic: false