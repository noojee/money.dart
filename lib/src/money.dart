--- conflicted
+++ resolved
@@ -99,11 +99,7 @@
   /// [amounts] - the value of the  [currency]. Unlike fromBigInt this method
   ///
   factory Money.from(num amount, Currency currency) {
-<<<<<<< HEAD
     final minorUnits = BigInt.from(amount * currency.minorDigitsFactor.toInt());
-=======
-    var minorUnits = BigInt.from(amount * currency.minorDigitsFactor.toInt());
->>>>>>> f291d7c3
 
     return Money._from(MinorUnits.from(minorUnits), currency);
   }
